--- conflicted
+++ resolved
@@ -67,11 +67,7 @@
         /// </summary>
         public double TonnesPerDay
         {
-<<<<<<< HEAD
-            get { return _kilogramsPerSecond/86.4000; }
-=======
             get { return _kilogramsPerSecond*86.4000; }
->>>>>>> 93d7fdb4
         }
 
         #endregion
